--- conflicted
+++ resolved
@@ -13,15 +13,10 @@
 """
 
 import ast
-<<<<<<< HEAD
 import asyncio
 import json
 import logging
 import os
-=======
-import json
-import logging
->>>>>>> 41526564
 import subprocess
 import sys
 import tempfile
@@ -41,13 +36,9 @@
 from .curriculum import AutomaticCurriculum
 from .llm_service import (
     LLMError,
-<<<<<<< HEAD
     LLMProvider,
     LLMRequest,
     LLMResponse,
-=======
-    LLMRequest,
->>>>>>> 41526564
     ProviderError,
     UniversalLLMClient,
     get_global_llm_client,
@@ -77,17 +68,6 @@
     """Exception raised during performance evaluation."""
 
 
-<<<<<<< HEAD
-=======
-class LLMProvider(str, Enum):
-    """Available LLM providers (deprecated - use llm_service.LLMProvider)."""
-
-    OPENAI = "openai"
-    ANTHROPIC = "anthropic"
-    OLLAMA = "ollama"
-
-
->>>>>>> 41526564
 class ExecutionStatus(str, Enum):
     """Code execution status."""
 
@@ -270,17 +250,11 @@
                 model=self.config.llm_model,
                 temperature=self.config.temperature,
                 max_tokens=self.config.max_tokens,
-<<<<<<< HEAD
-                provider=self.config.llm_provider.value
-                if isinstance(self.config.llm_provider, LLMProvider)
-                else self.config.llm_provider,
-=======
                 provider=(
                     self.config.llm_provider.value
                     if isinstance(self.config.llm_provider, LLMProvider)
                     else self.config.llm_provider
                 ),
->>>>>>> 41526564
             )
 
             # Generate response
@@ -305,15 +279,9 @@
 4. Includes proper error handling and data validation
 5. Optimizes for risk-adjusted returns
 6. Consider market conditions and risk management
-<<<<<<< HEAD
 
 Always wrap your code in ```python``` code blocks."""
 
-=======
-
-Always wrap your code in ```python``` code blocks."""
-
->>>>>>> 41526564
     def _extract_code_from_response(self, content: str) -> str:
         """Extract Python code from LLM response."""
         # Look for code blocks
